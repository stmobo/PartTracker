--- conflicted
+++ resolved
@@ -7,10 +7,10 @@
     padding-right: 20px;
 }
 
-<<<<<<< HEAD
-.list-button {
+.list-button .list-create-new-button {
     margin-left: 5px;
-=======
+}
+
 .list-row, .list-header {
     padding-top: 0.5em;
     padding-bottom: 0.5em;
@@ -18,9 +18,4 @@
 
 .list-row {
     border-top-style: inset;
->>>>>>> af60aac2
-}
-
-.list-create-new-button {
-    margin-top: 5px;
 }