--- conflicted
+++ resolved
@@ -11,46 +11,15 @@
     }
 }
 
-<<<<<<< HEAD
-/* Handles navbar stuff.
- * Info about the currently logged in user is stored as state.
- */
-export default class MainNavBar extends React.Component {
-    constructor(props) {
-        super(props);
-
-        this.state = {
-            username: '',
-            realname: '',
-            admin: false
-        }
-
-        this.updateUserState = this.updateUserState.bind(this);
-        this.updateUserState();
-    }
-
-    updateUserState() {
-        getUserInfo().then(
-            (userInfo) => {
-                this.setState({
-                    username: userInfo.username,
-                    realname: userInfo.realname,
-                    admin: userInfo.admin
-                });
-            }
-        ).catch(errorHandler);
-    }
-=======
 function UserInfoHeader({ realname, username }) {
     return (
         <p className="navbar-text">Welcome, <strong>{realname}</strong> (<strong>{username}</strong>)</p>
     );
 }
->>>>>>> e3b9b877
 
 UserInfoHeader = connect(mapStateToProps)(UserInfoHeader);
 
-function MainNavBar() {
+function Navbar() {
     return (
         <nav className="navbar navbar-default navbar-fixed-top">
             <div className="navbar-header">
@@ -77,7 +46,7 @@
     (store) => {
         ReactDOM.render(
             <Provider store={store}>
-                <MainNavBar />
+                <Navbar />
             </Provider>,
             document.getElementById('main-navbar')
         );
