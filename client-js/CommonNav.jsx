--- conflicted
+++ resolved
@@ -58,11 +58,8 @@
                 <div className="collapse navbar-collapse" id="main-navbar">
                     <ul className="nav navbar-nav">
                         <li><a href="/inventory.html">Inventory</a></li>
-<<<<<<< HEAD
                         <li><a href="/requests.html">Requests</a></li>
-=======
                         <li><a href="/activities.html">Activities</a></li>
->>>>>>> af60aac2
                         <li><a href="/users.html">Users</a></li>
                     </ul>
                     <ul className="nav navbar-nav navbar-right">
